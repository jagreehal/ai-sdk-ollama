--- conflicted
+++ resolved
@@ -7,21 +7,12 @@
     "type-check": "tsc --noEmit"
   },
   "dependencies": {
-<<<<<<< HEAD
-    "@ai-sdk/mcp": "^0.0.11",
+    "@ai-sdk/mcp": "^0.0.12",
     "ai": "^6.0.0-beta.131",
     "ai-sdk-ollama": "workspace:*",
     "dotenv": "^17.2.3",
     "ollama": "^0.6.3",
-    "zod": "^4.1.13"
-=======
-    "@ai-sdk/mcp": "^0.0.12",
-    "ai": "^5.0.115",
-    "ai-sdk-ollama": "workspace:*",
-    "dotenv": "^17.2.3",
-    "ollama": "^0.6.3",
     "zod": "^4.2.1"
->>>>>>> c326a6ef
   },
   "devDependencies": {
     "@types/node": "^25.0.3",
