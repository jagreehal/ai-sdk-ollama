<<<<<<< HEAD
import {
  EmbeddingModelV3,
  EmbeddingModelV3Embedding,
  SharedV2ProviderMetadata,
  SharedV3ProviderOptions,
} from '@ai-sdk/provider';
import { Ollama } from 'ollama';
=======
import { EmbeddingModelV2, EmbeddingModelV2Embedding } from '@ai-sdk/provider';
import { Ollama, type EmbedResponse } from 'ollama';
>>>>>>> c326a6ef
import { OllamaEmbeddingSettings } from '../provider';
import { OllamaError } from '../utils/ollama-error';

export interface OllamaEmbeddingConfig {
  client: Ollama;
  provider: string;
}

export class OllamaEmbeddingModel implements EmbeddingModelV3 {
  readonly specificationVersion = 'v3' as const;
  readonly modelId: string;
  readonly maxEmbeddingsPerCall = 2048;
  readonly supportsParallelCalls = true;

  constructor(
    modelId: string,
    private readonly settings: OllamaEmbeddingSettings,
    private readonly config: OllamaEmbeddingConfig,
  ) {
    this.modelId = modelId;
  }

  get provider(): string {
    return this.config.provider;
  }

  async doEmbed(params: {
    values: string[];
    abortSignal?: AbortSignal;
    providerOptions?: SharedV3ProviderOptions;
    headers?: Record<string, string | undefined>;
  }): Promise<{
    embeddings: EmbeddingModelV3Embedding[];
    usage?: { tokens: number };
    providerMetadata?: SharedV2ProviderMetadata;
    response?: { headers?: Record<string, string>; body?: unknown };
  }> {
    const { values, abortSignal } = params;
    if (values.length > this.maxEmbeddingsPerCall) {
      throw new OllamaError({
        message: `Too many values to embed. Maximum: ${this.maxEmbeddingsPerCall}, Received: ${values.length}`,
      });
    }

    // Handle empty array case
    if (values.length === 0) {
      return { embeddings: [] };
    }

    try {
      const embeddings: EmbeddingModelV3Embedding[] = [];
      let totalTokens = 0;

      // Ollama's embed API currently only supports single prompts
      // So we need to make multiple requests
      for (const value of values) {
        // Skip undefined values (AI SDK interface issue workaround)
        if (value === undefined || value === null) {
          continue;
        }

        const response: EmbedResponse = await this.config.client.embed({
          model: this.modelId,
          input: value,
          options: this.settings.options,
          ...(this.settings.dimensions !== undefined && {
            dimensions: this.settings.dimensions,
          }),
        });

        if (!response.embeddings) {
          throw new OllamaError({
            message: `No embeddings field in response`,
          });
        }

        if (response.embeddings.length === 0) {
          throw new OllamaError({
            message: `Empty embeddings array returned`,
          });
        }

        embeddings.push(response.embeddings[0] as number[]);

        // Track token usage if available (Ollama may not always provide this)
        // Note: Ollama's embed response doesn't currently include token counts
        // but we track it for future compatibility
        if ((response as { prompt_eval_count?: number }).prompt_eval_count) {
          totalTokens += (response as { prompt_eval_count: number })
            .prompt_eval_count;
        }

        // Check if we should abort
        if (abortSignal?.aborted) {
          throw new Error('Embedding generation aborted');
        }
      }

      if (embeddings.length === 0) {
        throw new OllamaError({
          message: `No valid values provided for embedding (all were undefined/null)`,
        });
      }

      return {
        embeddings,
        usage: totalTokens > 0 ? { tokens: totalTokens } : undefined,
        providerMetadata: {
          ollama: {
            model: this.modelId,
          },
        },
      };
    } catch (error) {
      if (error instanceof OllamaError) {
        throw error;
      }

      throw new OllamaError({
        message: error instanceof Error ? error.message : String(error),
        cause: error,
      });
    }
  }
}<|MERGE_RESOLUTION|>--- conflicted
+++ resolved
@@ -1,15 +1,10 @@
-<<<<<<< HEAD
 import {
   EmbeddingModelV3,
   EmbeddingModelV3Embedding,
   SharedV2ProviderMetadata,
   SharedV3ProviderOptions,
 } from '@ai-sdk/provider';
-import { Ollama } from 'ollama';
-=======
-import { EmbeddingModelV2, EmbeddingModelV2Embedding } from '@ai-sdk/provider';
 import { Ollama, type EmbedResponse } from 'ollama';
->>>>>>> c326a6ef
 import { OllamaEmbeddingSettings } from '../provider';
 import { OllamaError } from '../utils/ollama-error';
 
