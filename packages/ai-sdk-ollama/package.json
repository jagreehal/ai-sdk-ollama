--- conflicted
+++ resolved
@@ -84,16 +84,12 @@
     "tool-calling"
   ],
   "dependencies": {
-    "@ai-sdk/provider": "^3.0.0-beta.27",
-    "@ai-sdk/provider-utils": "^4.0.0-beta.53",
+    "@ai-sdk/provider": "^3.0.0",
+    "@ai-sdk/provider-utils": "^4.0.0",
     "ollama": "^0.6.3"
   },
   "peerDependencies": {
-<<<<<<< HEAD
-    "ai": "^6.0.0-beta.0"
-=======
-    "ai": "^5.0.116"
->>>>>>> 72a26e3a
+    "ai": "^6.0.0"
   },
   "devDependencies": {
     "@arethetypeswrong/cli": "^0.18.2",
@@ -102,15 +98,15 @@
     "@total-typescript/tsconfig": "^1.0.4",
     "@types/eslint-config-prettier": "^6.11.3",
     "@types/node": "^25.0.3",
-    "@typescript-eslint/eslint-plugin": "^8.50.0",
-    "@typescript-eslint/parser": "^8.50.0",
+    "@typescript-eslint/eslint-plugin": "^8.50.1",
+    "@typescript-eslint/parser": "^8.50.1",
     "eslint-config-prettier": "^10.1.8",
     "eslint-plugin-unicorn": "^62.0.0",
     "prettier": "^3.7.4",
     "rimraf": "^6.1.2",
     "tsup": "^8.5.1",
     "typescript": "^5.9.3",
-    "typescript-eslint": "^8.50.0",
+    "typescript-eslint": "^8.50.1",
     "vite-tsconfig-paths": "^6.0.3",
     "vitest": "^4.0.16",
     "zod": "^4.2.1"
