--- conflicted
+++ resolved
@@ -84,21 +84,12 @@
     "tool-calling"
   ],
   "dependencies": {
-<<<<<<< HEAD
     "@ai-sdk/provider": "^3.0.0-beta.23",
     "@ai-sdk/provider-utils": "^4.0.0-beta.42",
     "ollama": "^0.6.3"
   },
   "peerDependencies": {
     "ai": "^6.0.0-beta.0"
-=======
-    "@ai-sdk/provider": "^2.0.0",
-    "@ai-sdk/provider-utils": "^3.0.19",
-    "ollama": "^0.6.3"
-  },
-  "peerDependencies": {
-    "ai": "^5.0.115"
->>>>>>> c326a6ef
   },
   "devDependencies": {
     "@arethetypeswrong/cli": "^0.18.2",
@@ -106,32 +97,19 @@
     "@total-typescript/ts-reset": "^0.6.1",
     "@total-typescript/tsconfig": "^1.0.4",
     "@types/eslint-config-prettier": "^6.11.3",
-<<<<<<< HEAD
-    "@types/node": "^24.10.1",
-    "@typescript-eslint/eslint-plugin": "^8.48.1",
-    "@typescript-eslint/parser": "^8.48.1",
-=======
     "@types/node": "^25.0.3",
     "@typescript-eslint/eslint-plugin": "^8.50.0",
     "@typescript-eslint/parser": "^8.50.0",
->>>>>>> c326a6ef
     "eslint-config-prettier": "^10.1.8",
     "eslint-plugin-unicorn": "^62.0.0",
     "prettier": "^3.7.4",
     "rimraf": "^6.1.2",
     "tsup": "^8.5.1",
     "typescript": "^5.9.3",
-<<<<<<< HEAD
-    "typescript-eslint": "^8.48.1",
-    "vite-tsconfig-paths": "^5.1.4",
-    "vitest": "^4.0.15",
-    "zod": "^4.1.13"
-=======
     "typescript-eslint": "^8.50.0",
     "vite-tsconfig-paths": "^6.0.3",
     "vitest": "^4.0.16",
     "zod": "^4.2.1"
->>>>>>> c326a6ef
   },
   "engines": {
     "node": ">=22"
