{
  "name": "ai-sdk-ollama-monorepo",
  "version": "0.0.0",
  "private": true,
  "description": "Monorepo for AI SDK Ollama Provider",
  "workspaces": [
    "packages/*",
    "examples/*"
  ],
  "scripts": {
    "build": "turbo build",
    "dev": "turbo dev",
    "lint": "turbo lint",
    "format": "turbo format",
    "test": "turbo test",
    "test:integration": "turbo test:integration",
    "clean": "turbo clean",
    "type-check": "turbo type-check",
    "changeset": "changeset",
    "version-packages": "changeset version",
    "release": "pnpm build && changeset publish",
    "quality": "pnpm test && pnpm lint && pnpm build"
  },
  "devDependencies": {
    "@changesets/cli": "^2.29.8",
<<<<<<< HEAD
    "@eslint/js": "^9.39.1",
    "@typescript-eslint/eslint-plugin": "^8.48.1",
    "@typescript-eslint/parser": "^8.48.1",
    "eslint": "^9.39.1",
    "eslint-config-prettier": "^10.1.8",
    "eslint-plugin-unicorn": "^62.0.0",
    "prettier": "^3.7.4",
    "turbo": "^2.6.2",
    "typescript-eslint": "^8.48.1"
=======
    "@eslint/js": "^9.39.2",
    "@typescript-eslint/eslint-plugin": "^8.50.0",
    "@typescript-eslint/parser": "^8.50.0",
    "eslint": "^9.39.2",
    "eslint-config-prettier": "^10.1.8",
    "eslint-plugin-unicorn": "^62.0.0",
    "prettier": "^3.7.4",
    "turbo": "^2.6.3",
    "typescript-eslint": "^8.50.0"
>>>>>>> c326a6ef
  },
  "engines": {
    "node": ">=22",
    "pnpm": ">=8"
  },
<<<<<<< HEAD
  "packageManager": "pnpm@10.24.0",
=======
  "packageManager": "pnpm@10.26.0",
>>>>>>> c326a6ef
  "repository": {
    "type": "git",
    "url": "git+https://github.com/jagreehal/ai-sdk-ollama.git"
  },
  "author": "Jag Reehal <jag@jagreehal.com> (https://jagreehal.com)",
  "license": "MIT",
  "main": "index.js",
  "directories": {
    "example": "examples"
  },
  "dependencies": {
    "eslint-scope": "^9.0.0",
    "eslint-visitor-keys": "^5.0.0"
  },
  "keywords": [],
  "bugs": {
    "url": "https://github.com/jagreehal/ai-sdk-ollama/issues"
  },
  "homepage": "https://github.com/jagreehal/ai-sdk-ollama#readme"
}<|MERGE_RESOLUTION|>--- conflicted
+++ resolved
@@ -23,17 +23,6 @@
   },
   "devDependencies": {
     "@changesets/cli": "^2.29.8",
-<<<<<<< HEAD
-    "@eslint/js": "^9.39.1",
-    "@typescript-eslint/eslint-plugin": "^8.48.1",
-    "@typescript-eslint/parser": "^8.48.1",
-    "eslint": "^9.39.1",
-    "eslint-config-prettier": "^10.1.8",
-    "eslint-plugin-unicorn": "^62.0.0",
-    "prettier": "^3.7.4",
-    "turbo": "^2.6.2",
-    "typescript-eslint": "^8.48.1"
-=======
     "@eslint/js": "^9.39.2",
     "@typescript-eslint/eslint-plugin": "^8.50.0",
     "@typescript-eslint/parser": "^8.50.0",
@@ -43,17 +32,12 @@
     "prettier": "^3.7.4",
     "turbo": "^2.6.3",
     "typescript-eslint": "^8.50.0"
->>>>>>> c326a6ef
   },
   "engines": {
     "node": ">=22",
     "pnpm": ">=8"
   },
-<<<<<<< HEAD
-  "packageManager": "pnpm@10.24.0",
-=======
   "packageManager": "pnpm@10.26.0",
->>>>>>> c326a6ef
   "repository": {
     "type": "git",
     "url": "git+https://github.com/jagreehal/ai-sdk-ollama.git"
