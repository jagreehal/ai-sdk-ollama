--- conflicted
+++ resolved
@@ -22,11 +22,11 @@
         specifier: ^9.39.2
         version: 9.39.2
       '@typescript-eslint/eslint-plugin':
-        specifier: ^8.50.0
-        version: 8.50.0(@typescript-eslint/parser@8.50.0(eslint@9.39.2(jiti@2.6.1))(typescript@5.9.3))(eslint@9.39.2(jiti@2.6.1))(typescript@5.9.3)
+        specifier: ^8.50.1
+        version: 8.50.1(@typescript-eslint/parser@8.50.1(eslint@9.39.2(jiti@2.6.1))(typescript@5.9.3))(eslint@9.39.2(jiti@2.6.1))(typescript@5.9.3)
       '@typescript-eslint/parser':
-        specifier: ^8.50.0
-        version: 8.50.0(eslint@9.39.2(jiti@2.6.1))(typescript@5.9.3)
+        specifier: ^8.50.1
+        version: 8.50.1(eslint@9.39.2(jiti@2.6.1))(typescript@5.9.3)
       eslint:
         specifier: ^9.39.2
         version: 9.39.2(jiti@2.6.1)
@@ -43,19 +43,14 @@
         specifier: ^2.7.1
         version: 2.7.1
       typescript-eslint:
-        specifier: ^8.50.0
-        version: 8.50.0(eslint@9.39.2(jiti@2.6.1))(typescript@5.9.3)
+        specifier: ^8.50.1
+        version: 8.50.1(eslint@9.39.2(jiti@2.6.1))(typescript@5.9.3)
 
   examples/browser:
     dependencies:
       '@ai-sdk/react':
-<<<<<<< HEAD
-        specifier: ^3.0.0-beta.162
-        version: 3.0.0-beta.162(react@19.2.3)(zod@4.2.1)
-=======
-        specifier: ^2.0.118
-        version: 2.0.118(react@19.2.3)(zod@4.2.1)
->>>>>>> 72a26e3a
+        specifier: ^3.0.0
+        version: 3.0.0(react@19.2.3)(zod@4.2.1)
       '@radix-ui/react-avatar':
         specifier: ^1.1.11
         version: 1.1.11(@types/react-dom@19.2.3(@types/react@19.2.7))(@types/react@19.2.7)(react-dom@19.2.3(react@19.2.3))(react@19.2.3)
@@ -90,13 +85,8 @@
         specifier: ^4.1.18
         version: 4.1.18(vite@7.3.0(@types/node@25.0.3)(jiti@2.6.1)(lightningcss@1.30.2)(tsx@4.21.0))
       ai:
-<<<<<<< HEAD
-        specifier: ^6.0.0-beta.159
-        version: 6.0.0-beta.159(zod@4.2.1)
-=======
-        specifier: ^5.0.116
-        version: 5.0.116(zod@4.2.1)
->>>>>>> 72a26e3a
+        specifier: ^6.0.0
+        version: 6.0.0(zod@4.2.1)
       ai-sdk-ollama:
         specifier: workspace:*
         version: link:../../packages/ai-sdk-ollama
@@ -171,16 +161,11 @@
   examples/node:
     dependencies:
       '@ai-sdk/mcp':
-        specifier: ^0.0.12
-        version: 0.0.12(zod@4.2.1)
+        specifier: ^1.0.0
+        version: 1.0.0(zod@4.2.1)
       ai:
-<<<<<<< HEAD
-        specifier: ^6.0.0-beta.159
-        version: 6.0.0-beta.159(zod@4.2.1)
-=======
-        specifier: ^5.0.116
-        version: 5.0.116(zod@4.2.1)
->>>>>>> 72a26e3a
+        specifier: ^6.0.0
+        version: 6.0.0(zod@4.2.1)
       ai-sdk-ollama:
         specifier: workspace:*
         version: link:../../packages/ai-sdk-ollama
@@ -210,19 +195,14 @@
   packages/ai-sdk-ollama:
     dependencies:
       '@ai-sdk/provider':
-        specifier: ^3.0.0-beta.27
-        version: 3.0.0-beta.27
+        specifier: ^3.0.0
+        version: 3.0.0
       '@ai-sdk/provider-utils':
-        specifier: ^4.0.0-beta.53
-        version: 4.0.0-beta.53(zod@4.2.1)
+        specifier: ^4.0.0
+        version: 4.0.0(zod@4.2.1)
       ai:
-<<<<<<< HEAD
-        specifier: ^6.0.0-beta.0
-        version: 6.0.0-beta.159(zod@4.2.1)
-=======
-        specifier: ^5.0.116
-        version: 5.0.116(zod@4.2.1)
->>>>>>> 72a26e3a
+        specifier: ^6.0.0
+        version: 6.0.0(zod@4.2.1)
       ollama:
         specifier: ^0.6.3
         version: 0.6.3
@@ -246,11 +226,11 @@
         specifier: ^25.0.3
         version: 25.0.3
       '@typescript-eslint/eslint-plugin':
-        specifier: ^8.50.0
-        version: 8.50.0(@typescript-eslint/parser@8.50.0(eslint@9.39.2(jiti@2.6.1))(typescript@5.9.3))(eslint@9.39.2(jiti@2.6.1))(typescript@5.9.3)
+        specifier: ^8.50.1
+        version: 8.50.1(@typescript-eslint/parser@8.50.1(eslint@9.39.2(jiti@2.6.1))(typescript@5.9.3))(eslint@9.39.2(jiti@2.6.1))(typescript@5.9.3)
       '@typescript-eslint/parser':
-        specifier: ^8.50.0
-        version: 8.50.0(eslint@9.39.2(jiti@2.6.1))(typescript@5.9.3)
+        specifier: ^8.50.1
+        version: 8.50.1(eslint@9.39.2(jiti@2.6.1))(typescript@5.9.3)
       eslint-config-prettier:
         specifier: ^10.1.8
         version: 10.1.8(eslint@9.39.2(jiti@2.6.1))
@@ -270,8 +250,8 @@
         specifier: ^5.9.3
         version: 5.9.3
       typescript-eslint:
-        specifier: ^8.50.0
-        version: 8.50.0(eslint@9.39.2(jiti@2.6.1))(typescript@5.9.3)
+        specifier: ^8.50.1
+        version: 8.50.1(eslint@9.39.2(jiti@2.6.1))(typescript@5.9.3)
       vite-tsconfig-paths:
         specifier: ^6.0.3
         version: 6.0.3(typescript@5.9.3)(vite@7.3.0(@types/node@25.0.3)(jiti@2.6.1)(lightningcss@1.30.2)(tsx@4.21.0))
@@ -284,31 +264,26 @@
 
 packages:
 
-<<<<<<< HEAD
-  '@ai-sdk/gateway@2.0.0-beta.85':
-    resolution: {integrity: sha512-1LFCTwweCe1KWyBR/v64zbvNJbAu4JPooa+0JVUclcb90RYQH2FDIQCbxN4H6J8is4yaTkHW5tbLNjHpOkxZuA==}
-=======
-  '@ai-sdk/gateway@2.0.23':
-    resolution: {integrity: sha512-qmX7afPRszUqG5hryHF3UN8ITPIRSGmDW6VYCmByzjoUkgm3MekzSx2hMV1wr0P+llDeuXb378SjqUfpvWJulg==}
->>>>>>> 72a26e3a
+  '@ai-sdk/gateway@2.0.0':
+    resolution: {integrity: sha512-Gj0PuawK7NkZuyYgO/h5kDK/l6hFOjhLdTq3/Lli1FTl47iGmwhH1IZQpAL3Z09BeFYWakcwUmn02ovIm2wy9g==}
     engines: {node: '>=18'}
     peerDependencies:
       zod: ^3.25.76 || ^4.1.8
 
-  '@ai-sdk/mcp@0.0.12':
-    resolution: {integrity: sha512-hyf31U2CmgGexqOLgLfno525pjbqidJLu9pU+XcEwW/PkMcfTFuRq1iD3wbqtAmURRW0qJITiKV+in1B4I23gA==}
+  '@ai-sdk/mcp@1.0.0':
+    resolution: {integrity: sha512-0lKYIfUgCvzu/ey5kGrbY8JMgZlRpMopZG8vs0BGzVLnWhWqCx/b0hYW3fpN3IU0+snTNrvJyYVLQ+3gmuKpqg==}
     engines: {node: '>=18'}
     peerDependencies:
       zod: ^3.25.76 || ^4.1.8
 
-  '@ai-sdk/provider-utils@3.0.19':
-    resolution: {integrity: sha512-W41Wc9/jbUVXVwCN/7bWa4IKe8MtxO3EyA0Hfhx6grnmiYlCvpI8neSYWFE0zScXJkgA/YK3BRybzgyiXuu6JA==}
+  '@ai-sdk/provider-utils@3.0.12':
+    resolution: {integrity: sha512-ZtbdvYxdMoria+2SlNarEk6Hlgyf+zzcznlD55EAl+7VZvJaSg2sqPvwArY7L6TfDEDJsnCq0fdhBSkYo0Xqdg==}
     engines: {node: '>=18'}
     peerDependencies:
       zod: ^3.25.76 || ^4.1.8
 
-  '@ai-sdk/provider-utils@4.0.0-beta.53':
-    resolution: {integrity: sha512-83/aNTnKfurb4jdaOSfh1KgxY27SuWZbecc3bUfiUxLMtAMBLusgWMaaSbfl2VHufAoGLXIuRYRq4lXlNCdXzw==}
+  '@ai-sdk/provider-utils@4.0.0':
+    resolution: {integrity: sha512-HyCyOls9I3a3e38+gtvOJOEjuw9KRcvbBnCL5GBuSmJvS9Jh9v3fz7pRC6ha1EUo/ZH1zwvLWYXBMtic8MTguA==}
     engines: {node: '>=18'}
     peerDependencies:
       zod: ^3.25.76 || ^4.1.8
@@ -317,17 +292,12 @@
     resolution: {integrity: sha512-6o7Y2SeO9vFKB8lArHXehNuusnpddKPk7xqL7T2/b+OvXMRIXUO1rR4wcv1hAFUAT9avGZshty3Wlua/XA7TvA==}
     engines: {node: '>=18'}
 
-<<<<<<< HEAD
-  '@ai-sdk/provider@3.0.0-beta.27':
-    resolution: {integrity: sha512-g/H1lyBQa5TAolD0t9uW552z0dwo2evMPxE9gu22zkEUvQSkOl8F1C0Jg31sUPTn9xmKnDK+hjWsAsZnOFE9mQ==}
+  '@ai-sdk/provider@3.0.0':
+    resolution: {integrity: sha512-m9ka3ptkPQbaHHZHqDXDF9C9B5/Mav0KTdky1k2HZ3/nrW2t1AgObxIVPyGDWQNS9FXT/FS6PIoSjpcP/No8rQ==}
     engines: {node: '>=18'}
 
-  '@ai-sdk/react@3.0.0-beta.162':
-    resolution: {integrity: sha512-vgJPUbHJ+y5Ebs1KmCnnjdebP7dsgW4uBEtPvmJJv/5JW7K4nizEFVOoxb2FF/mU7KbbE8qiprnM/XPRgC/znQ==}
-=======
-  '@ai-sdk/react@2.0.118':
-    resolution: {integrity: sha512-K/5VVEGTIu9SWrdQ0s/11OldFU8IjprDzeE6TaC2fOcQWhG7dGVGl9H8Z32QBHzdfJyMhFUxEyFKSOgA2j9+VQ==}
->>>>>>> 72a26e3a
+  '@ai-sdk/react@3.0.0':
+    resolution: {integrity: sha512-QI09Ci7jbG7szkuIyyuPDqK3Vt2Jq8thbn2JvXzdpTouuR6z4BrM95TGviXgRwVdQG264d/nViPdr5JKQJ5mew==}
     engines: {node: '>=18'}
     peerDependencies:
       react: ^18 || ~19.0.1 || ~19.1.2 || ^19.2.1
@@ -1851,70 +1821,70 @@
   '@types/unist@3.0.3':
     resolution: {integrity: sha512-ko/gIFJRv177XgZsZcBwnqJN5x/Gien8qNOn0D5bQU/zAzVf9Zt3BlcUiLqhV9y4ARk0GbT3tnUiPNgnTXzc/Q==}
 
-  '@typescript-eslint/eslint-plugin@8.50.0':
-    resolution: {integrity: sha512-O7QnmOXYKVtPrfYzMolrCTfkezCJS9+ljLdKW/+DCvRsc3UAz+sbH6Xcsv7p30+0OwUbeWfUDAQE0vpabZ3QLg==}
+  '@typescript-eslint/eslint-plugin@8.50.1':
+    resolution: {integrity: sha512-PKhLGDq3JAg0Jk/aK890knnqduuI/Qj+udH7wCf0217IGi4gt+acgCyPVe79qoT+qKUvHMDQkwJeKW9fwl8Cyw==}
     engines: {node: ^18.18.0 || ^20.9.0 || >=21.1.0}
     peerDependencies:
-      '@typescript-eslint/parser': ^8.50.0
+      '@typescript-eslint/parser': ^8.50.1
       eslint: ^8.57.0 || ^9.0.0
       typescript: '>=4.8.4 <6.0.0'
 
-  '@typescript-eslint/parser@8.50.0':
-    resolution: {integrity: sha512-6/cmF2piao+f6wSxUsJLZjck7OQsYyRtcOZS02k7XINSNlz93v6emM8WutDQSXnroG2xwYlEVHJI+cPA7CPM3Q==}
+  '@typescript-eslint/parser@8.50.1':
+    resolution: {integrity: sha512-hM5faZwg7aVNa819m/5r7D0h0c9yC4DUlWAOvHAtISdFTc8xB86VmX5Xqabrama3wIPJ/q9RbGS1worb6JfnMg==}
     engines: {node: ^18.18.0 || ^20.9.0 || >=21.1.0}
     peerDependencies:
       eslint: ^8.57.0 || ^9.0.0
       typescript: '>=4.8.4 <6.0.0'
 
-  '@typescript-eslint/project-service@8.50.0':
-    resolution: {integrity: sha512-Cg/nQcL1BcoTijEWyx4mkVC56r8dj44bFDvBdygifuS20f3OZCHmFbjF34DPSi07kwlFvqfv/xOLnJ5DquxSGQ==}
+  '@typescript-eslint/project-service@8.50.1':
+    resolution: {integrity: sha512-E1ur1MCVf+YiP89+o4Les/oBAVzmSbeRB0MQLfSlYtbWU17HPxZ6Bhs5iYmKZRALvEuBoXIZMOIRRc/P++Ortg==}
     engines: {node: ^18.18.0 || ^20.9.0 || >=21.1.0}
     peerDependencies:
       typescript: '>=4.8.4 <6.0.0'
 
-  '@typescript-eslint/scope-manager@8.50.0':
-    resolution: {integrity: sha512-xCwfuCZjhIqy7+HKxBLrDVT5q/iq7XBVBXLn57RTIIpelLtEIZHXAF/Upa3+gaCpeV1NNS5Z9A+ID6jn50VD4A==}
+  '@typescript-eslint/scope-manager@8.50.1':
+    resolution: {integrity: sha512-mfRx06Myt3T4vuoHaKi8ZWNTPdzKPNBhiblze5N50//TSHOAQQevl/aolqA/BcqqbJ88GUnLqjjcBc8EWdBcVw==}
     engines: {node: ^18.18.0 || ^20.9.0 || >=21.1.0}
 
-  '@typescript-eslint/tsconfig-utils@8.50.0':
-    resolution: {integrity: sha512-vxd3G/ybKTSlm31MOA96gqvrRGv9RJ7LGtZCn2Vrc5htA0zCDvcMqUkifcjrWNNKXHUU3WCkYOzzVSFBd0wa2w==}
+  '@typescript-eslint/tsconfig-utils@8.50.1':
+    resolution: {integrity: sha512-ooHmotT/lCWLXi55G4mvaUF60aJa012QzvLK0Y+Mp4WdSt17QhMhWOaBWeGTFVkb2gDgBe19Cxy1elPXylslDw==}
     engines: {node: ^18.18.0 || ^20.9.0 || >=21.1.0}
     peerDependencies:
       typescript: '>=4.8.4 <6.0.0'
 
-  '@typescript-eslint/type-utils@8.50.0':
-    resolution: {integrity: sha512-7OciHT2lKCewR0mFoBrvZJ4AXTMe/sYOe87289WAViOocEmDjjv8MvIOT2XESuKj9jp8u3SZYUSh89QA4S1kQw==}
+  '@typescript-eslint/type-utils@8.50.1':
+    resolution: {integrity: sha512-7J3bf022QZE42tYMO6SL+6lTPKFk/WphhRPe9Tw/el+cEwzLz1Jjz2PX3GtGQVxooLDKeMVmMt7fWpYRdG5Etg==}
     engines: {node: ^18.18.0 || ^20.9.0 || >=21.1.0}
     peerDependencies:
       eslint: ^8.57.0 || ^9.0.0
       typescript: '>=4.8.4 <6.0.0'
 
-  '@typescript-eslint/types@8.50.0':
-    resolution: {integrity: sha512-iX1mgmGrXdANhhITbpp2QQM2fGehBse9LbTf0sidWK6yg/NE+uhV5dfU1g6EYPlcReYmkE9QLPq/2irKAmtS9w==}
+  '@typescript-eslint/types@8.50.1':
+    resolution: {integrity: sha512-v5lFIS2feTkNyMhd7AucE/9j/4V9v5iIbpVRncjk/K0sQ6Sb+Np9fgYS/63n6nwqahHQvbmujeBL7mp07Q9mlA==}
     engines: {node: ^18.18.0 || ^20.9.0 || >=21.1.0}
 
-  '@typescript-eslint/typescript-estree@8.50.0':
-    resolution: {integrity: sha512-W7SVAGBR/IX7zm1t70Yujpbk+zdPq/u4soeFSknWFdXIFuWsBGBOUu/Tn/I6KHSKvSh91OiMuaSnYp3mtPt5IQ==}
+  '@typescript-eslint/typescript-estree@8.50.1':
+    resolution: {integrity: sha512-woHPdW+0gj53aM+cxchymJCrh0cyS7BTIdcDxWUNsclr9VDkOSbqC13juHzxOmQ22dDkMZEpZB+3X1WpUvzgVQ==}
     engines: {node: ^18.18.0 || ^20.9.0 || >=21.1.0}
     peerDependencies:
       typescript: '>=4.8.4 <6.0.0'
 
-  '@typescript-eslint/utils@8.50.0':
-    resolution: {integrity: sha512-87KgUXET09CRjGCi2Ejxy3PULXna63/bMYv72tCAlDJC3Yqwln0HiFJ3VJMst2+mEtNtZu5oFvX4qJGjKsnAgg==}
+  '@typescript-eslint/utils@8.50.1':
+    resolution: {integrity: sha512-lCLp8H1T9T7gPbEuJSnHwnSuO9mDf8mfK/Nion5mZmiEaQD9sWf9W4dfeFqRyqRjF06/kBuTmAqcs9sewM2NbQ==}
     engines: {node: ^18.18.0 || ^20.9.0 || >=21.1.0}
     peerDependencies:
       eslint: ^8.57.0 || ^9.0.0
       typescript: '>=4.8.4 <6.0.0'
 
-  '@typescript-eslint/visitor-keys@8.50.0':
-    resolution: {integrity: sha512-Xzmnb58+Db78gT/CCj/PVCvK+zxbnsw6F+O1oheYszJbBSdEjVhQi3C/Xttzxgi/GLmpvOggRs1RFpiJ8+c34Q==}
+  '@typescript-eslint/visitor-keys@8.50.1':
+    resolution: {integrity: sha512-IrDKrw7pCRUR94zeuCSUWQ+w8JEf5ZX5jl/e6AHGSLi1/zIr0lgutfn/7JpfCey+urpgQEdrZVYzCaVVKiTwhQ==}
     engines: {node: ^18.18.0 || ^20.9.0 || >=21.1.0}
 
   '@ungap/structured-clone@1.3.0':
     resolution: {integrity: sha512-WmoN8qaIAo7WTYWbAZuG8PYEhn5fkz7dZrqTBZ7dtt//lL2Gwms1IcnQ5yHqjDfX8Ft5j4YzDM23f87zBfDe9g==}
 
-  '@vercel/oidc@3.0.5':
-    resolution: {integrity: sha512-fnYhv671l+eTTp48gB4zEsTW/YtRgRPnkI2nT7x6qw5rkI1Lq2hTmQIpHPgyThI0znLK+vX2n9XxKdXZ7BUbbw==}
+  '@vercel/oidc@3.0.3':
+    resolution: {integrity: sha512-yNEQvPcVrK9sIe637+I0jD6leluPxzwJKx/Haw6F4H77CdDsszUn5V3o96LPziXkSNE2B83+Z3mjqGKBK/R6Gg==}
     engines: {node: '>= 20'}
 
   '@vitest/expect@4.0.16':
@@ -1956,13 +1926,8 @@
     engines: {node: '>=0.4.0'}
     hasBin: true
 
-<<<<<<< HEAD
-  ai@6.0.0-beta.159:
-    resolution: {integrity: sha512-iwyz0iycu0Tu1of9GLGwiXvNgW6dB+hnFE0dzWubTQFKz0C8nB8gjMwRTiNhNXO6HuN9+uokg9DO7HYM2CRExw==}
-=======
-  ai@5.0.116:
-    resolution: {integrity: sha512-+2hYJ80/NcDWuv9K2/MLP3cTCFgwWHmHlS1tOpFUKKcmLbErAAlE/S2knsKboc3PNAu8pQkDr2N3K/Vle7ENgQ==}
->>>>>>> 72a26e3a
+  ai@6.0.0:
+    resolution: {integrity: sha512-ZxPmmOW3stVPNtg4nq6THDQ6aD9Epo/vA/YcTe4q1SD5Q6ZXWg1+aTwjV1mDWWTY2azs3/mw05a3rF5DEiHoEA==}
     engines: {node: '>=18'}
     peerDependencies:
       zod: ^3.25.76 || ^4.1.8
@@ -3944,8 +3909,8 @@
     resolution: {integrity: sha512-XleUoc9uwGXqjWwXaUTZAmzMcFZ5858QA2vvx1Ur5xIcixXIP+8LnFDgRplU30us6teqdlskFfu+ae4K79Ooew==}
     engines: {node: '>= 0.8.0'}
 
-  typescript-eslint@8.50.0:
-    resolution: {integrity: sha512-Q1/6yNUmCpH94fbgMUMg2/BSAr/6U7GBk61kZTv1/asghQOWOjTlp9K8mixS5NcJmm2creY+UFfGeW/+OcA64A==}
+  typescript-eslint@8.50.1:
+    resolution: {integrity: sha512-ytTHO+SoYSbhAH9CrYnMhiLx8To6PSSvqnvXyPUgPETCvB6eBKmTI9w6XMPS3HsBRGkwTVBX+urA8dYQx6bHfQ==}
     engines: {node: ^18.18.0 || ^20.9.0 || >=21.1.0}
     peerDependencies:
       eslint: ^8.57.0 || ^9.0.0
@@ -4209,57 +4174,46 @@
 
 snapshots:
 
-<<<<<<< HEAD
-  '@ai-sdk/gateway@2.0.0-beta.85(zod@4.2.1)':
-=======
-  '@ai-sdk/gateway@2.0.23(zod@4.2.1)':
->>>>>>> 72a26e3a
-    dependencies:
-      '@ai-sdk/provider': 3.0.0-beta.27
-      '@ai-sdk/provider-utils': 4.0.0-beta.53(zod@4.2.1)
-      '@vercel/oidc': 3.0.5
+  '@ai-sdk/gateway@2.0.0(zod@4.2.1)':
+    dependencies:
+      '@ai-sdk/provider': 2.0.0
+      '@ai-sdk/provider-utils': 3.0.12(zod@4.2.1)
+      '@vercel/oidc': 3.0.3
       zod: 4.2.1
 
-  '@ai-sdk/mcp@0.0.12(zod@4.2.1)':
-    dependencies:
-      '@ai-sdk/provider': 2.0.0
-      '@ai-sdk/provider-utils': 3.0.19(zod@4.2.1)
+  '@ai-sdk/mcp@1.0.0(zod@4.2.1)':
+    dependencies:
+      '@ai-sdk/provider': 3.0.0
+      '@ai-sdk/provider-utils': 4.0.0(zod@4.2.1)
       pkce-challenge: 5.0.1
       zod: 4.2.1
 
-  '@ai-sdk/provider-utils@3.0.19(zod@4.2.1)':
+  '@ai-sdk/provider-utils@3.0.12(zod@4.2.1)':
     dependencies:
       '@ai-sdk/provider': 2.0.0
-      '@standard-schema/spec': 1.0.0
-      eventsource-parser: 3.0.6
-      zod: 4.2.1
-
-  '@ai-sdk/provider-utils@4.0.0-beta.53(zod@4.2.1)':
-    dependencies:
-      '@ai-sdk/provider': 3.0.0-beta.27
       '@standard-schema/spec': 1.1.0
       eventsource-parser: 3.0.6
       zod: 4.2.1
 
+  '@ai-sdk/provider-utils@4.0.0(zod@4.2.1)':
+    dependencies:
+      '@ai-sdk/provider': 3.0.0
+      '@standard-schema/spec': 1.1.0
+      eventsource-parser: 3.0.6
+      zod: 4.2.1
+
   '@ai-sdk/provider@2.0.0':
     dependencies:
       json-schema: 0.4.0
 
-<<<<<<< HEAD
-  '@ai-sdk/provider@3.0.0-beta.27':
+  '@ai-sdk/provider@3.0.0':
     dependencies:
       json-schema: 0.4.0
 
-  '@ai-sdk/react@3.0.0-beta.162(react@19.2.3)(zod@4.2.1)':
-    dependencies:
-      '@ai-sdk/provider-utils': 4.0.0-beta.53(zod@4.2.1)
-      ai: 6.0.0-beta.159(zod@4.2.1)
-=======
-  '@ai-sdk/react@2.0.118(react@19.2.3)(zod@4.2.1)':
-    dependencies:
-      '@ai-sdk/provider-utils': 3.0.19(zod@4.2.1)
-      ai: 5.0.116(zod@4.2.1)
->>>>>>> 72a26e3a
+  '@ai-sdk/react@3.0.0(react@19.2.3)(zod@4.2.1)':
+    dependencies:
+      '@ai-sdk/provider-utils': 4.0.0(zod@4.2.1)
+      ai: 6.0.0(zod@4.2.1)
       react: 19.2.3
       swr: 2.3.8(react@19.2.3)
       throttleit: 2.1.0
@@ -5650,14 +5604,14 @@
 
   '@types/unist@3.0.3': {}
 
-  '@typescript-eslint/eslint-plugin@8.50.0(@typescript-eslint/parser@8.50.0(eslint@9.39.2(jiti@2.6.1))(typescript@5.9.3))(eslint@9.39.2(jiti@2.6.1))(typescript@5.9.3)':
+  '@typescript-eslint/eslint-plugin@8.50.1(@typescript-eslint/parser@8.50.1(eslint@9.39.2(jiti@2.6.1))(typescript@5.9.3))(eslint@9.39.2(jiti@2.6.1))(typescript@5.9.3)':
     dependencies:
       '@eslint-community/regexpp': 4.12.2
-      '@typescript-eslint/parser': 8.50.0(eslint@9.39.2(jiti@2.6.1))(typescript@5.9.3)
-      '@typescript-eslint/scope-manager': 8.50.0
-      '@typescript-eslint/type-utils': 8.50.0(eslint@9.39.2(jiti@2.6.1))(typescript@5.9.3)
-      '@typescript-eslint/utils': 8.50.0(eslint@9.39.2(jiti@2.6.1))(typescript@5.9.3)
-      '@typescript-eslint/visitor-keys': 8.50.0
+      '@typescript-eslint/parser': 8.50.1(eslint@9.39.2(jiti@2.6.1))(typescript@5.9.3)
+      '@typescript-eslint/scope-manager': 8.50.1
+      '@typescript-eslint/type-utils': 8.50.1(eslint@9.39.2(jiti@2.6.1))(typescript@5.9.3)
+      '@typescript-eslint/utils': 8.50.1(eslint@9.39.2(jiti@2.6.1))(typescript@5.9.3)
+      '@typescript-eslint/visitor-keys': 8.50.1
       eslint: 9.39.2(jiti@2.6.1)
       ignore: 7.0.5
       natural-compare: 1.4.0
@@ -5666,41 +5620,41 @@
     transitivePeerDependencies:
       - supports-color
 
-  '@typescript-eslint/parser@8.50.0(eslint@9.39.2(jiti@2.6.1))(typescript@5.9.3)':
-    dependencies:
-      '@typescript-eslint/scope-manager': 8.50.0
-      '@typescript-eslint/types': 8.50.0
-      '@typescript-eslint/typescript-estree': 8.50.0(typescript@5.9.3)
-      '@typescript-eslint/visitor-keys': 8.50.0
+  '@typescript-eslint/parser@8.50.1(eslint@9.39.2(jiti@2.6.1))(typescript@5.9.3)':
+    dependencies:
+      '@typescript-eslint/scope-manager': 8.50.1
+      '@typescript-eslint/types': 8.50.1
+      '@typescript-eslint/typescript-estree': 8.50.1(typescript@5.9.3)
+      '@typescript-eslint/visitor-keys': 8.50.1
       debug: 4.4.3
       eslint: 9.39.2(jiti@2.6.1)
       typescript: 5.9.3
     transitivePeerDependencies:
       - supports-color
 
-  '@typescript-eslint/project-service@8.50.0(typescript@5.9.3)':
-    dependencies:
-      '@typescript-eslint/tsconfig-utils': 8.50.0(typescript@5.9.3)
-      '@typescript-eslint/types': 8.50.0
+  '@typescript-eslint/project-service@8.50.1(typescript@5.9.3)':
+    dependencies:
+      '@typescript-eslint/tsconfig-utils': 8.50.1(typescript@5.9.3)
+      '@typescript-eslint/types': 8.50.1
       debug: 4.4.3
       typescript: 5.9.3
     transitivePeerDependencies:
       - supports-color
 
-  '@typescript-eslint/scope-manager@8.50.0':
-    dependencies:
-      '@typescript-eslint/types': 8.50.0
-      '@typescript-eslint/visitor-keys': 8.50.0
-
-  '@typescript-eslint/tsconfig-utils@8.50.0(typescript@5.9.3)':
+  '@typescript-eslint/scope-manager@8.50.1':
+    dependencies:
+      '@typescript-eslint/types': 8.50.1
+      '@typescript-eslint/visitor-keys': 8.50.1
+
+  '@typescript-eslint/tsconfig-utils@8.50.1(typescript@5.9.3)':
     dependencies:
       typescript: 5.9.3
 
-  '@typescript-eslint/type-utils@8.50.0(eslint@9.39.2(jiti@2.6.1))(typescript@5.9.3)':
-    dependencies:
-      '@typescript-eslint/types': 8.50.0
-      '@typescript-eslint/typescript-estree': 8.50.0(typescript@5.9.3)
-      '@typescript-eslint/utils': 8.50.0(eslint@9.39.2(jiti@2.6.1))(typescript@5.9.3)
+  '@typescript-eslint/type-utils@8.50.1(eslint@9.39.2(jiti@2.6.1))(typescript@5.9.3)':
+    dependencies:
+      '@typescript-eslint/types': 8.50.1
+      '@typescript-eslint/typescript-estree': 8.50.1(typescript@5.9.3)
+      '@typescript-eslint/utils': 8.50.1(eslint@9.39.2(jiti@2.6.1))(typescript@5.9.3)
       debug: 4.4.3
       eslint: 9.39.2(jiti@2.6.1)
       ts-api-utils: 2.1.0(typescript@5.9.3)
@@ -5708,14 +5662,14 @@
     transitivePeerDependencies:
       - supports-color
 
-  '@typescript-eslint/types@8.50.0': {}
-
-  '@typescript-eslint/typescript-estree@8.50.0(typescript@5.9.3)':
-    dependencies:
-      '@typescript-eslint/project-service': 8.50.0(typescript@5.9.3)
-      '@typescript-eslint/tsconfig-utils': 8.50.0(typescript@5.9.3)
-      '@typescript-eslint/types': 8.50.0
-      '@typescript-eslint/visitor-keys': 8.50.0
+  '@typescript-eslint/types@8.50.1': {}
+
+  '@typescript-eslint/typescript-estree@8.50.1(typescript@5.9.3)':
+    dependencies:
+      '@typescript-eslint/project-service': 8.50.1(typescript@5.9.3)
+      '@typescript-eslint/tsconfig-utils': 8.50.1(typescript@5.9.3)
+      '@typescript-eslint/types': 8.50.1
+      '@typescript-eslint/visitor-keys': 8.50.1
       debug: 4.4.3
       minimatch: 9.0.5
       semver: 7.7.3
@@ -5725,25 +5679,25 @@
     transitivePeerDependencies:
       - supports-color
 
-  '@typescript-eslint/utils@8.50.0(eslint@9.39.2(jiti@2.6.1))(typescript@5.9.3)':
+  '@typescript-eslint/utils@8.50.1(eslint@9.39.2(jiti@2.6.1))(typescript@5.9.3)':
     dependencies:
       '@eslint-community/eslint-utils': 4.9.0(eslint@9.39.2(jiti@2.6.1))
-      '@typescript-eslint/scope-manager': 8.50.0
-      '@typescript-eslint/types': 8.50.0
-      '@typescript-eslint/typescript-estree': 8.50.0(typescript@5.9.3)
+      '@typescript-eslint/scope-manager': 8.50.1
+      '@typescript-eslint/types': 8.50.1
+      '@typescript-eslint/typescript-estree': 8.50.1(typescript@5.9.3)
       eslint: 9.39.2(jiti@2.6.1)
       typescript: 5.9.3
     transitivePeerDependencies:
       - supports-color
 
-  '@typescript-eslint/visitor-keys@8.50.0':
-    dependencies:
-      '@typescript-eslint/types': 8.50.0
+  '@typescript-eslint/visitor-keys@8.50.1':
+    dependencies:
+      '@typescript-eslint/types': 8.50.1
       eslint-visitor-keys: 4.2.1
 
   '@ungap/structured-clone@1.3.0': {}
 
-  '@vercel/oidc@3.0.5': {}
+  '@vercel/oidc@3.0.3': {}
 
   '@vitest/expect@4.0.16':
     dependencies:
@@ -5790,19 +5744,11 @@
 
   acorn@8.15.0: {}
 
-<<<<<<< HEAD
-  ai@6.0.0-beta.159(zod@4.2.1):
-    dependencies:
-      '@ai-sdk/gateway': 2.0.0-beta.85(zod@4.2.1)
-      '@ai-sdk/provider': 3.0.0-beta.27
-      '@ai-sdk/provider-utils': 4.0.0-beta.53(zod@4.2.1)
-=======
-  ai@5.0.116(zod@4.2.1):
-    dependencies:
-      '@ai-sdk/gateway': 2.0.23(zod@4.2.1)
-      '@ai-sdk/provider': 2.0.0
-      '@ai-sdk/provider-utils': 3.0.19(zod@4.2.1)
->>>>>>> 72a26e3a
+  ai@6.0.0(zod@4.2.1):
+    dependencies:
+      '@ai-sdk/gateway': 2.0.0(zod@4.2.1)
+      '@ai-sdk/provider': 3.0.0
+      '@ai-sdk/provider-utils': 4.0.0(zod@4.2.1)
       '@opentelemetry/api': 1.9.0
       zod: 4.2.1
 
@@ -8135,12 +8081,12 @@
     dependencies:
       prelude-ls: 1.2.1
 
-  typescript-eslint@8.50.0(eslint@9.39.2(jiti@2.6.1))(typescript@5.9.3):
-    dependencies:
-      '@typescript-eslint/eslint-plugin': 8.50.0(@typescript-eslint/parser@8.50.0(eslint@9.39.2(jiti@2.6.1))(typescript@5.9.3))(eslint@9.39.2(jiti@2.6.1))(typescript@5.9.3)
-      '@typescript-eslint/parser': 8.50.0(eslint@9.39.2(jiti@2.6.1))(typescript@5.9.3)
-      '@typescript-eslint/typescript-estree': 8.50.0(typescript@5.9.3)
-      '@typescript-eslint/utils': 8.50.0(eslint@9.39.2(jiti@2.6.1))(typescript@5.9.3)
+  typescript-eslint@8.50.1(eslint@9.39.2(jiti@2.6.1))(typescript@5.9.3):
+    dependencies:
+      '@typescript-eslint/eslint-plugin': 8.50.1(@typescript-eslint/parser@8.50.1(eslint@9.39.2(jiti@2.6.1))(typescript@5.9.3))(eslint@9.39.2(jiti@2.6.1))(typescript@5.9.3)
+      '@typescript-eslint/parser': 8.50.1(eslint@9.39.2(jiti@2.6.1))(typescript@5.9.3)
+      '@typescript-eslint/typescript-estree': 8.50.1(typescript@5.9.3)
+      '@typescript-eslint/utils': 8.50.1(eslint@9.39.2(jiti@2.6.1))(typescript@5.9.3)
       eslint: 9.39.2(jiti@2.6.1)
       typescript: 5.9.3
     transitivePeerDependencies:
